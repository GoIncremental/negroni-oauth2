--- conflicted
+++ resolved
@@ -252,15 +252,10 @@
 func handleOAuth2Callback(options *oauth2.Options, s sessions.Session, w http.ResponseWriter, r *http.Request) {
 	next := extractPath(r.URL.Query().Get("state"))
 	code := r.URL.Query().Get("code")
-<<<<<<< HEAD
-
-	t, err := o.NewTransportFromCode(code)
-	if code == "" || err != nil {
-=======
+
 	t, err := options.NewTransportFromCode(code)
 
 	if err != nil {
->>>>>>> f7c42e19
 		// Pass the error message, or allow dev to provide its own
 		// error handler.
 		http.Redirect(w, r, PathError, http.StatusFound)
