--- conflicted
+++ resolved
@@ -25,7 +25,7 @@
 	"time"
 
 	"github.com/codegangsta/negroni"
-	"github.com/goincremental/negroni-sessions"
+	sessions "github.com/goincremental/negroni-sessions"
 	"github.com/golang/oauth2"
 )
 
@@ -83,23 +83,17 @@
 	Refresh() string
 	Expired() bool
 	ExpiryTime() time.Time
-<<<<<<< HEAD
 	ExtraData(string) string
-=======
->>>>>>> d5d19002
 }
 
 type token struct {
 	oauth2.Token
 }
 
-<<<<<<< HEAD
 func (t *token) ExtraData(key string) string {
 	return t.Extra(key)
 }
 
-=======
->>>>>>> d5d19002
 // Returns the access token.
 func (t *token) Access() string {
 	return t.AccessToken
@@ -234,7 +228,7 @@
 	}
 }
 
-func login(opts []oauth2.Option, c *oauth2.Flow, s sessions.Session, w http.ResponseWriter, r *http.Request) {
+func login(opts []oauth2.Option, c *oauth2.Options, s sessions.Session, w http.ResponseWriter, r *http.Request) {
 	next := extractPath(r.URL.Query().Get(keyNextPage))
 	if s.Get(keyToken) == nil {
 		// User is not logged in.
@@ -254,10 +248,10 @@
 	http.Redirect(w, r, next, http.StatusFound)
 }
 
-func handleOAuth2Callback(c *oauth2.Flow, s sessions.Session, w http.ResponseWriter, r *http.Request) {
+func handleOAuth2Callback(o *oauth2.Options, s sessions.Session, w http.ResponseWriter, r *http.Request) {
 	next := extractPath(r.URL.Query().Get("state"))
 	code := r.URL.Query().Get("code")
-	t, err := c.NewTransportFromCode(code)
+	t, err := o.NewTransportFromCode(code)
 	if err != nil {
 		// Pass the error message, or allow dev to provide its own
 		// error handler.
